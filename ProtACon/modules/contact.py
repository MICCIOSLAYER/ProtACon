"""
Copyright (c) 2024 Simone Chiarella

Author: S. Chiarella, R. Eliasy

Define the functions for the computation and processing of the contact map of a
peptide chain. It also contain the instability map of the peptides next to each
other.

"""
from __future__ import annotations

from typing import TYPE_CHECKING
import math
from Bio.SeqUtils.ProtParamData import DIWV
import numpy as np
import logging

if TYPE_CHECKING:
    from ProtACon.modules.miscellaneous import CA_Atom


def binarize_contact_map(
    distance_map: np.ndarray,
    distance_cutoff: float,
    position_cutoff: int,
) -> np.ndarray:
    """
    Generate a binary contact map.

    Two criteria, in form of thresholds, are applied to the distance map in
    order to get the binarized contact map:
        - Distance thresholding: 1 is set (i.e., a contact) if two residues
        are at a distance in the native state smaller than distance_cutoff;
        otherwise 0 is set.
        - Position thresholding: we want to keep only the contacts that rise
        from couples of residues which are close in terms of distance in the
        native state, but which are not so close in terms of their position
        along the peptide chain. Therefore, 1 is set (i.e., a contact) if two
        residues are separated by a number of residues larger than
        position_cutoff in the peptide chain; otherwise 0 is set.

    Parameters
    ----------
    distance_map : np.ndarray
        The distance in Angstroms between each couple of residues in the
        peptide chain.
    distance_cutoff : float
        The threshold distance expressed in Angstroms.
    position_cutoff : int
        The threshold position difference between residues in the peptide
        chain.

    Returns
    -------
    binary_contact_map : np.ndarray
        The contact map binarized using two thresholding criteria.

    """
    binary_contact_map = np.where(distance_map <= distance_cutoff, 1.0, 0.0)

    for i in range(binary_contact_map.shape[0]):
        for j in range(binary_contact_map.shape[1]):
            if abs(i-j) < position_cutoff:
                binary_contact_map[i][j] *= 0.
            elif abs(i-j) >= position_cutoff:
                binary_contact_map[i][j] *= 1.

    return binary_contact_map


def distance_between_atoms(
    atom1_coords: np.ndarray,
    atom2_coords: np.ndarray,
) -> float:
    """
    Compute the distance in Angstroms between two atoms.

    Parameters
    ----------
    atom1_coords: np.ndarray
    atom2_coords: np.ndarray

    Returns
    -------
    norm : float
        The distance in Angstroms between two atoms.

    """
    x1 = atom1_coords[0]
    x2 = atom2_coords[0]
    y1 = atom1_coords[1]
    y2 = atom2_coords[1]
    z1 = atom1_coords[2]
    z2 = atom2_coords[2]
    x_distance = x1-x2
    y_distance = y1-y2
    z_distance = z1-z2
    distance = (x_distance**2, y_distance**2, z_distance**2)
    norm = math.sqrt(math.fsum(distance))
    # if len(atom1_coords) == len(atom2_coords):
    #   norm = np.sqrt(np.sum([np.square(x - y) for x, y in zip(atom1_coords, atom2_coords) ])) # NOTE to generalize and handle different dimensions
    # else:
    #    raise ValueError('The two atoms must have the same number of coordinates')
    return norm


def generate_distance_map(
    CA_Atoms: tuple[CA_Atom, ...],
) -> np.ndarray:
    """
    Generate a distance map that stores the distance in Angstroms between each
    couple of residues in the peptide chain.

    Parameters
    ----------
    CA_Atoms : tuple[CA_Atom, ...]

    Returns
    -------
    distance_map : np.ndarray
        The distance in Angstroms between each couple of residues in the
        peptide chain.

    """
    distance_map = np.full((len(CA_Atoms), len(CA_Atoms)), np.nan)

    for x, atom_x in enumerate(CA_Atoms):
        for y, atom_y in enumerate(CA_Atoms):
            distance_map[x, y] = distance_between_atoms(
                np.array(atom_x.coords), np.array(atom_y.coords)
            )

    return distance_map


def generate_instability_map(
    CA_Atoms: tuple[CA_Atom, ...],
    ) -> np.ndarray:
    """
    Generate a map of the instability of the peptide chain.

    The map stores the instability of each amino acid in the peptide chain,
    following the value of the DIWV dictionary

    Parameters:
    -----------
    CA_Atoms : tuple[CA_Atom, ...]

    Returns:
    --------
    instability_map : np.ndarray
        stores the instability of each couple of residues in the peptide chain

    """
    instability_map = np.full((len(CA_Atoms), len(CA_Atoms)), np.nan)

    for x, atom_x in enumerate(CA_Atoms):
        for y, atom_y in enumerate(CA_Atoms):
            instability_map[x, y] = DIWV[atom_x.name][atom_y.name]

    return instability_map


<<<<<<< HEAD
def binarize_instability_map(instability_map: np.ndarray,
                             base_map: bool | np.ndarray = False,
                             stability_cutoff: float = -np.inf,
                             instability_cutoff: float = +np.inf,

                             ) -> np.ndarray:
=======
def binarize_instability_map(
    inst_map: np.ndarray,
    base_map = None,
    stability_cutoff: float = -np.inf,
    instability_cutoff: float = +np.inf,
) -> np.ndarray:
>>>>>>> ba588d71
    """
    Generate a binary instability map.

    Two criteria are applied to the instability map in
    order to get the binarized instability map:
    - base_map: the binary contact map as a set off to keep only residues that
    are at a distance such that the interaction between them are plausible
    - A double threshold, (stability_cutoff <= x < instability_cutoff ), to
    filter only the links of interest

    Parameters
    ----------
    inst_map : np.ndarray
        stores the instability indices - expressed in DIVW dict of biopython -
        between each couple of residues
    base_map = None | np.ndarray
        stores the contact map binarized if present, otherwise is None
    stability_cutoff : float
        threshold arbitrary defined
    instability_cutoff : int
        threshold arbitrary defined

    Returns
    -------
    binary_inst_map : np.ndarray
        instability map binarized using the thresholding criteria

    """
    if stability_cutoff == -np.inf and instability_cutoff == np.inf:
        logging.warning(
<<<<<<< HEAD
            'this will produce an overall positive map, if basemap is not been specified')
    # condition = instability_map >= stability_cutoff and instability_map < instability_cutoff
    binary_instability_map = np.where(instability_map >= stability_cutoff,
                                      1.0, 0.0)*np.where(instability_map < instability_cutoff, 1.0, 0.0)

    if isinstance(base_map, bool):
        return binary_instability_map
=======
            'this will produce an overall positive map, if basemap is not been'
            'specified')
    binary_inst_map = np.where(inst_map >= stability_cutoff, 1, 0)*np.where(inst_map<=instability_cutoff, 1, 0)

    if base_map is None:
        return binary_inst_map
>>>>>>> ba588d71

    if inst_map.shape != base_map.shape:
        raise ValueError('The two maps must have the same shape')
    else:
        binary_inst_map = binary_inst_map * base_map
        return binary_inst_map
<|MERGE_RESOLUTION|>--- conflicted
+++ resolved
@@ -1,231 +1,212 @@
-"""
-Copyright (c) 2024 Simone Chiarella
-
-Author: S. Chiarella, R. Eliasy
-
-Define the functions for the computation and processing of the contact map of a
-peptide chain. It also contain the instability map of the peptides next to each
-other.
-
-"""
-from __future__ import annotations
-
-from typing import TYPE_CHECKING
-import math
-from Bio.SeqUtils.ProtParamData import DIWV
-import numpy as np
-import logging
-
-if TYPE_CHECKING:
-    from ProtACon.modules.miscellaneous import CA_Atom
-
-
-def binarize_contact_map(
-    distance_map: np.ndarray,
-    distance_cutoff: float,
-    position_cutoff: int,
-) -> np.ndarray:
-    """
-    Generate a binary contact map.
-
-    Two criteria, in form of thresholds, are applied to the distance map in
-    order to get the binarized contact map:
-        - Distance thresholding: 1 is set (i.e., a contact) if two residues
-        are at a distance in the native state smaller than distance_cutoff;
-        otherwise 0 is set.
-        - Position thresholding: we want to keep only the contacts that rise
-        from couples of residues which are close in terms of distance in the
-        native state, but which are not so close in terms of their position
-        along the peptide chain. Therefore, 1 is set (i.e., a contact) if two
-        residues are separated by a number of residues larger than
-        position_cutoff in the peptide chain; otherwise 0 is set.
-
-    Parameters
-    ----------
-    distance_map : np.ndarray
-        The distance in Angstroms between each couple of residues in the
-        peptide chain.
-    distance_cutoff : float
-        The threshold distance expressed in Angstroms.
-    position_cutoff : int
-        The threshold position difference between residues in the peptide
-        chain.
-
-    Returns
-    -------
-    binary_contact_map : np.ndarray
-        The contact map binarized using two thresholding criteria.
-
-    """
-    binary_contact_map = np.where(distance_map <= distance_cutoff, 1.0, 0.0)
-
-    for i in range(binary_contact_map.shape[0]):
-        for j in range(binary_contact_map.shape[1]):
-            if abs(i-j) < position_cutoff:
-                binary_contact_map[i][j] *= 0.
-            elif abs(i-j) >= position_cutoff:
-                binary_contact_map[i][j] *= 1.
-
-    return binary_contact_map
-
-
-def distance_between_atoms(
-    atom1_coords: np.ndarray,
-    atom2_coords: np.ndarray,
-) -> float:
-    """
-    Compute the distance in Angstroms between two atoms.
-
-    Parameters
-    ----------
-    atom1_coords: np.ndarray
-    atom2_coords: np.ndarray
-
-    Returns
-    -------
-    norm : float
-        The distance in Angstroms between two atoms.
-
-    """
-    x1 = atom1_coords[0]
-    x2 = atom2_coords[0]
-    y1 = atom1_coords[1]
-    y2 = atom2_coords[1]
-    z1 = atom1_coords[2]
-    z2 = atom2_coords[2]
-    x_distance = x1-x2
-    y_distance = y1-y2
-    z_distance = z1-z2
-    distance = (x_distance**2, y_distance**2, z_distance**2)
-    norm = math.sqrt(math.fsum(distance))
-    # if len(atom1_coords) == len(atom2_coords):
-    #   norm = np.sqrt(np.sum([np.square(x - y) for x, y in zip(atom1_coords, atom2_coords) ])) # NOTE to generalize and handle different dimensions
-    # else:
-    #    raise ValueError('The two atoms must have the same number of coordinates')
-    return norm
-
-
-def generate_distance_map(
-    CA_Atoms: tuple[CA_Atom, ...],
-) -> np.ndarray:
-    """
-    Generate a distance map that stores the distance in Angstroms between each
-    couple of residues in the peptide chain.
-
-    Parameters
-    ----------
-    CA_Atoms : tuple[CA_Atom, ...]
-
-    Returns
-    -------
-    distance_map : np.ndarray
-        The distance in Angstroms between each couple of residues in the
-        peptide chain.
-
-    """
-    distance_map = np.full((len(CA_Atoms), len(CA_Atoms)), np.nan)
-
-    for x, atom_x in enumerate(CA_Atoms):
-        for y, atom_y in enumerate(CA_Atoms):
-            distance_map[x, y] = distance_between_atoms(
-                np.array(atom_x.coords), np.array(atom_y.coords)
-            )
-
-    return distance_map
-
-
-def generate_instability_map(
-    CA_Atoms: tuple[CA_Atom, ...],
-    ) -> np.ndarray:
-    """
-    Generate a map of the instability of the peptide chain.
-
-    The map stores the instability of each amino acid in the peptide chain,
-    following the value of the DIWV dictionary
-
-    Parameters:
-    -----------
-    CA_Atoms : tuple[CA_Atom, ...]
-
-    Returns:
-    --------
-    instability_map : np.ndarray
-        stores the instability of each couple of residues in the peptide chain
-
-    """
-    instability_map = np.full((len(CA_Atoms), len(CA_Atoms)), np.nan)
-
-    for x, atom_x in enumerate(CA_Atoms):
-        for y, atom_y in enumerate(CA_Atoms):
-            instability_map[x, y] = DIWV[atom_x.name][atom_y.name]
-
-    return instability_map
-
-
-<<<<<<< HEAD
-def binarize_instability_map(instability_map: np.ndarray,
-                             base_map: bool | np.ndarray = False,
-                             stability_cutoff: float = -np.inf,
-                             instability_cutoff: float = +np.inf,
-
-                             ) -> np.ndarray:
-=======
-def binarize_instability_map(
-    inst_map: np.ndarray,
-    base_map = None,
-    stability_cutoff: float = -np.inf,
-    instability_cutoff: float = +np.inf,
-) -> np.ndarray:
->>>>>>> ba588d71
-    """
-    Generate a binary instability map.
-
-    Two criteria are applied to the instability map in
-    order to get the binarized instability map:
-    - base_map: the binary contact map as a set off to keep only residues that
-    are at a distance such that the interaction between them are plausible
-    - A double threshold, (stability_cutoff <= x < instability_cutoff ), to
-    filter only the links of interest
-
-    Parameters
-    ----------
-    inst_map : np.ndarray
-        stores the instability indices - expressed in DIVW dict of biopython -
-        between each couple of residues
-    base_map = None | np.ndarray
-        stores the contact map binarized if present, otherwise is None
-    stability_cutoff : float
-        threshold arbitrary defined
-    instability_cutoff : int
-        threshold arbitrary defined
-
-    Returns
-    -------
-    binary_inst_map : np.ndarray
-        instability map binarized using the thresholding criteria
-
-    """
-    if stability_cutoff == -np.inf and instability_cutoff == np.inf:
-        logging.warning(
-<<<<<<< HEAD
-            'this will produce an overall positive map, if basemap is not been specified')
-    # condition = instability_map >= stability_cutoff and instability_map < instability_cutoff
-    binary_instability_map = np.where(instability_map >= stability_cutoff,
-                                      1.0, 0.0)*np.where(instability_map < instability_cutoff, 1.0, 0.0)
-
-    if isinstance(base_map, bool):
-        return binary_instability_map
-=======
-            'this will produce an overall positive map, if basemap is not been'
-            'specified')
-    binary_inst_map = np.where(inst_map >= stability_cutoff, 1, 0)*np.where(inst_map<=instability_cutoff, 1, 0)
-
-    if base_map is None:
-        return binary_inst_map
->>>>>>> ba588d71
-
-    if inst_map.shape != base_map.shape:
-        raise ValueError('The two maps must have the same shape')
-    else:
-        binary_inst_map = binary_inst_map * base_map
-        return binary_inst_map
+"""
+Copyright (c) 2024 Simone Chiarella
+
+Author: S. Chiarella, R. Eliasy
+
+Define the functions for the computation and processing of the contact map of a
+peptide chain. It also contain the instability map of the peptides next to each
+other.
+
+"""
+from __future__ import annotations
+
+from typing import TYPE_CHECKING
+import math
+from Bio.SeqUtils.ProtParamData import DIWV
+import numpy as np
+import logging
+
+if TYPE_CHECKING:
+    from ProtACon.modules.miscellaneous import CA_Atom
+
+
+def binarize_contact_map(
+    distance_map: np.ndarray,
+    distance_cutoff: float,
+    position_cutoff: int,
+) -> np.ndarray:
+    """
+    Generate a binary contact map.
+
+    Two criteria, in form of thresholds, are applied to the distance map in
+    order to get the binarized contact map:
+        - Distance thresholding: 1 is set (i.e., a contact) if two residues
+        are at a distance in the native state smaller than distance_cutoff;
+        otherwise 0 is set.
+        - Position thresholding: we want to keep only the contacts that rise
+        from couples of residues which are close in terms of distance in the
+        native state, but which are not so close in terms of their position
+        along the peptide chain. Therefore, 1 is set (i.e., a contact) if two
+        residues are separated by a number of residues larger than
+        position_cutoff in the peptide chain; otherwise 0 is set.
+
+    Parameters
+    ----------
+    distance_map : np.ndarray
+        The distance in Angstroms between each couple of residues in the
+        peptide chain.
+    distance_cutoff : float
+        The threshold distance expressed in Angstroms.
+    position_cutoff : int
+        The threshold position difference between residues in the peptide
+        chain.
+
+    Returns
+    -------
+    binary_contact_map : np.ndarray
+        The contact map binarized using two thresholding criteria.
+
+    """
+    binary_contact_map = np.where(distance_map <= distance_cutoff, 1.0, 0.0)
+
+    for i in range(binary_contact_map.shape[0]):
+        for j in range(binary_contact_map.shape[1]):
+            if abs(i-j) < position_cutoff:
+                binary_contact_map[i][j] *= 0.
+            elif abs(i-j) >= position_cutoff:
+                binary_contact_map[i][j] *= 1.
+
+    return binary_contact_map
+
+
+def distance_between_atoms(
+    atom1_coords: np.ndarray,
+    atom2_coords: np.ndarray,
+) -> float:
+    """
+    Compute the distance in Angstroms between two atoms.
+
+    Parameters
+    ----------
+    atom1_coords: np.ndarray
+    atom2_coords: np.ndarray
+
+    Returns
+    -------
+    norm : float
+        The distance in Angstroms between two atoms.
+
+    """
+    x1 = atom1_coords[0]
+    x2 = atom2_coords[0]
+    y1 = atom1_coords[1]
+    y2 = atom2_coords[1]
+    z1 = atom1_coords[2]
+    z2 = atom2_coords[2]
+    x_distance = x1-x2
+    y_distance = y1-y2
+    z_distance = z1-z2
+    distance = (x_distance**2, y_distance**2, z_distance**2)
+    norm = math.sqrt(math.fsum(distance))
+    # if len(atom1_coords) == len(atom2_coords):
+    #   norm = np.sqrt(np.sum([np.square(x - y) for x, y in zip(atom1_coords, atom2_coords) ])) # NOTE to generalize and handle different dimensions
+    # else:
+    #    raise ValueError('The two atoms must have the same number of coordinates')
+    return norm
+
+
+def generate_distance_map(
+    CA_Atoms: tuple[CA_Atom, ...],
+) -> np.ndarray:
+    """
+    Generate a distance map that stores the distance in Angstroms between each
+    couple of residues in the peptide chain.
+
+    Parameters
+    ----------
+    CA_Atoms : tuple[CA_Atom, ...]
+
+    Returns
+    -------
+    distance_map : np.ndarray
+        The distance in Angstroms between each couple of residues in the
+        peptide chain.
+
+    """
+    distance_map = np.full((len(CA_Atoms), len(CA_Atoms)), np.nan)
+
+    for x, atom_x in enumerate(CA_Atoms):
+        for y, atom_y in enumerate(CA_Atoms):
+            distance_map[x, y] = distance_between_atoms(
+                np.array(atom_x.coords), np.array(atom_y.coords)
+            )
+
+    return distance_map
+
+
+def generate_instability_map(
+    CA_Atoms: tuple[CA_Atom, ...],
+) -> np.ndarray:
+    """
+    Generate a map of the instability of the peptide chain.
+
+    The map stores the instability of each amino acid in the peptide chain,
+    following the value of the DIWV dictionary
+
+    Parameters:
+    -----------
+    CA_Atoms : tuple[CA_Atom, ...]
+
+    Returns:
+    --------
+    instability_map : np.ndarray
+        stores the instability of each couple of residues in the peptide chain
+
+    """
+    instability_map = np.full((len(CA_Atoms), len(CA_Atoms)), np.nan)
+
+    for x, atom_x in enumerate(CA_Atoms):
+        for y, atom_y in enumerate(CA_Atoms):
+            instability_map[x, y] = DIWV[atom_x.name][atom_y.name]
+
+    return instability_map
+
+
+def binarize_instability_map(
+    inst_map: np.ndarray,
+    base_map=None,
+    stability_cutoff: float = -np.inf,
+    instability_cutoff: float = +np.inf,
+) -> np.ndarray:
+    """
+    Generate a binary instability map.
+
+    Two criteria are applied to the instability map in
+    order to get the binarized instability map:
+    - base_map: the binary contact map as a set off to keep only residues that
+    are at a distance such that the interaction between them are plausible
+    - A double threshold, (stability_cutoff <= x < instability_cutoff ), to
+    filter only the links of interest
+
+    Parameters
+    ----------
+    inst_map : np.ndarray
+        stores the instability indices - expressed in DIVW dict of biopython -
+        between each couple of residues
+    base_map = None | np.ndarray
+        stores the contact map binarized if present, otherwise is None
+    stability_cutoff : float
+        threshold arbitrary defined
+    instability_cutoff : int
+        threshold arbitrary defined
+
+    Returns
+    -------
+    binary_inst_map : np.ndarray
+        instability map binarized using the thresholding criteria
+
+    """
+    if stability_cutoff == -np.inf and instability_cutoff == np.inf:
+        logging.warning(
+            'this will produce an overall positive map, if basemap is not been specified')
+    condition = instability_map >= stability_cutoff and instability_map < instability_cutoff
+    binary_instability_map = np.where(condition, 1.0, 0.0)
+
+    if not base_map:
+        return binary_instability_map
+
+    if inst_map.shape != base_map.shape:
+        raise ValueError('The two maps must have the same shape')
+    else:
+        binary_inst_map = binary_inst_map * base_map
+        return binary_inst_map