"""
Copyright (c) 2024 Simone Chiarella

Author: S. Chiarella

__main__.py file for command line application.

"""
import argparse
from pathlib import Path

import numpy as np
import pandas as pd
import torch

from ProtACon import config_parser
from ProtACon.modules.miscellaneous import (
    all_amino_acids,
    fetch_pdb_entries,
    get_model_structure,
    load_model,
)
from ProtACon.modules.utils import (
    Logger,
    Loading,
    Timer,
)
from ProtACon import align_with_contact
from ProtACon import compute_on_set
from ProtACon import plotting
from ProtACon import preprocess


def parse_args():
    """Argument parser."""
    description = "ProtACon"
    parser = argparse.ArgumentParser(description=description)

    subparsers = parser.add_subparsers(
        dest="subparser",
        help="possible actions",
    )

    # on_set parser
    on_set = subparsers.add_parser(
        "on_set",
        help="get attention alignment and other quantities averaged over a set"
        " of peptide chains",
    )
    # optional arguments
    on_set.add_argument(
<<<<<<< HEAD
        "-s", "--save_single",
        action='store_true',
        help="save all plots relative to each single peptide chain",
    )
    on_set.add_argument(
        "-", "--proximity",  # add -
        action='store_true',
        help="get attention alignment respecting the contact map",
    )
    on_set.add_argument(
        "--instability",
        action='store_true',
        help="get attention alignment respecting the instability index",
    )
    on_set.add_argument(
        "-l", "--louvain",
        action='store_true',
        help="get attention alignment considering the communities found by louvain_partitions algorithm",
    )
    on_set.add_argument(
        "-k", "--kmeans",
        action='store_true',
        help="get attention alignment considering the clusters found by kmeans algorithm",
=======
        "-s", "--save_every",
        default="none",  # if the flag is not present
        const="both",  # if the flag is present but no arguments are given
        nargs="?",
        choices=("none", "plot", "csv", "both"),
        help="save plots and/or csv files relative to each single peptide "
        "chain; if no arguments are given, both plots and csv files are saved",
    )
    on_set.add_argument(
        "-v", "--verbose",
        action="count",
        default=0,
        help="verbose output: (-v) print info about the chain composition and "
        "the performed steps (-vv) for debugging",
>>>>>>> 26f7e566
    )

    # on_chain parser
    on_chain = subparsers.add_parser(
        "on_chain",
        help="get attention alignment and other quantities for one single "
        "peptide chain",
    )
    # positional arguments
    on_chain.add_argument(
<<<<<<< HEAD
        "chain_code",
        type=str,
        help="code of the input peptide chain",
    )
    # visualization parser
    visualize = subparsers.add_parser(
        'net_work',
        help='specify if the tool to visualize the analisys on protein networks',
    )
    analysis_object = visualize.add_mutually_exclusive_group(
        required=True,
    )
    # require this
    analysis_object.add_argument(
        '-set', '--set_of_protein',
        action='store_true',
        help='config file to use for protein selection',
    )
    # or this one
    analysis_object.add_argument(
        '-code', '--single_protein_code',
        type=str,
        help='chain name to use for protein selection',
    )
    # positional
    visualize.add_argument(
        'plot_type',
        type=str,
        choices=['chain3D', 'pca', 'network'],
        help='type of plot to use for visualization',
    )
    # optional
    visualize.add_argument(
        '-r', '--print_results',
        action='store_true',
        help='decide if you want to visualize also the results of the analysis, '
        'both for the attention alignment, PCAs, and V-measure',
    )
    # positional
    visualize.add_argument(
        'analyse',
        type=str,
        choices=['louvain_community', 'kmeans', 'both', 'only_pca'],
        help='type of analysis to visualize results on',
    )
    # increase option
    visualize.add_argument(
        '-nc', '--node_color',
        type=str,
        default='ph_local',
        choices=['ph_local', 'ph_single', 'charge', 'flexy', 'iso_ph'],
        help='color of the node in the plots',
    )
    visualize.add_argument(
        '-ec', '--edge_color',
        type=str,
        default='instability',
        choices=['instability', 'contact_in_sequence', 'proximity'],
        help='color of the edge in the plots',
    )
    visualize.add_argument(
        '-es', '--edge_style',
        type=str,
        default='contact_in_sequence',
        choices=['instability', 'contact_in_sequence', 'proximity'],
    )
    visualize.add_argument(
        '-n', '--node_size',
        type=str,
        default='volume',
        choices=['volume', 'surface', 'radius_of_gyration', 'charge'],
        help='size of the node in the plots',
=======
        "code",
        type=str,
        help="code of the input protein",
    )
    # optional arguments
    on_chain.add_argument(
        "-v", "--verbose",
        action="count",
        default=0,
        help="verbose output: (-v) print info about the chain composition and "
        "the performed steps (-vv) for debugging",
>>>>>>> 26f7e566
    )

    args = parser.parse_args()

    return args

    # type of graph to visualize: pca-plot / networkx / 3D viz
    # type of property: community_louvain /kmeans/features a color for cluster label also use the completness, homogeneity, v.measure as estimators
    # if features: contacts/sequence/proximity/feature of nodes: choice to be shown by dataframe,
    # define 2 feature: Analize or Vizualize to get or attention alignment or plot
    # ANALYZE : plot pca most important features + homogeneity, completness,vmeasure of cluster respecting web_grouping
    # VIZUALIZE: plot network/3D/pca plot of chain with properties associated
    # RESULTS: attention alignment of cluster
7


def main():
    """Run the script chosen by the user."""
    args = parse_args()
    
    # this is the only logger and I do love cheesecakes
    log = Logger(name="cheesecake", verbosity=args.verbose)

    config = config_parser.Config("config.txt")
    paths = config.get_paths()

    file_folder = paths["FILE_FOLDER"]
    plot_folder = paths["PLOT_FOLDER"]
    
    file_dir = Path(__file__).resolve().parents[1]/file_folder
    plot_dir = Path(__file__).resolve().parents[1]/plot_folder

    file_dir.mkdir(parents=True, exist_ok=True)
    plot_dir.mkdir(parents=True, exist_ok=True)

    model_name = "Rostlab/prot_bert"
    with Loading("Loading the model"):
        model, tokenizer = load_model(model_name)

    if args.subparser == "on_set":
        proteins = config.get_proteins()
        protein_codes = proteins["PROTEIN_CODES"].split(" ")

        if protein_codes[0] == '':  
        # i.e., if PROTEIN_CODES is not provided in the configuration file
            max_length = proteins["MAX_LENGTH"]
            sample_size = proteins["SAMPLE_SIZE"]
            protein_codes = fetch_pdb_entries(
                max_length=max_length, n_results=sample_size
            )
            protein_codes_file = file_dir/"protein_codes.txt"
            with open(protein_codes_file, "w") as f:
                f.write(" ".join(protein_codes))
                log.logger.info(f"Protein codes saved to {protein_codes_file}")

        with Timer("Total running time"):
            for code_idx, code in enumerate(protein_codes):
                with (
                    Timer(f"Running time for [yellow]{code}[/yellow]"),
                    torch.no_grad(),
                ):
                    log.logger.info(f"Protein n.{code_idx+1}: [yellow]{code}")
                    attention, att_head_sum, CA_Atoms, amino_acid_df, \
                        att_to_aa = preprocess.main(
                            code, model, tokenizer, args.save_every
                        )

                    if len(CA_Atoms) <= 1:
                        log.logger.info(
                            f"Chain {code} has less than two valid residues..."
                            " Skipping"
                        )
                        # delete the code from protein_codes.txt
                        with open(protein_codes_file, "r") as file:
                            filedata = file.read()
                        filedata = filedata.replace(code+" ", "")
                        with open(protein_codes_file, "w") as file:
                            file.write(filedata)
                        continue

                    number_of_heads, number_of_layers = get_model_structure(
                        attention
                    )
                    chain_amino_acids = amino_acid_df["Amino Acid"].to_list()

                    head_att_align, layer_att_align = align_with_contact.main(
                        attention, CA_Atoms, chain_amino_acids, att_to_aa,
                        code, args.save_every
                    )

                    # instantiate the data structures to store the sum of the
                    # quantities to average over the set of proteins later
                    if code_idx == 0:
                        sum_amino_acid_df = pd.DataFrame(
                            data=0, index=all_amino_acids,
                            columns=["Amino Acid", "Total Occurrences"]
                        )
                        sum_amino_acid_df["Amino Acid"] = all_amino_acids
                        sum_att_head_sum = torch.zeros((
                            number_of_layers,
                            number_of_heads,
                        ))
                        sum_att_to_aa = torch.zeros((
                            len(all_amino_acids),
                            number_of_layers,
                            number_of_heads,
                        ))
                        sum_head_att_align = np.zeros((
                            number_of_layers,
                            number_of_heads,
                        ))
                        sum_layer_att_align = np.zeros((
                            number_of_layers,
                        ))

                    # sum all the quantities
                    # in order to sum the data frames, we merge them...
                    sum_amino_acid_df = pd.merge(
                        sum_amino_acid_df,
                        amino_acid_df[amino_acid_df.columns[:-2]],
                        on="Amino Acid", how='left'
                    )
                    # ... then we sum the columns...
                    sum_amino_acid_df[
                        "Total Occurrences"
                    ] = sum_amino_acid_df["Occurrences"].add(
                        sum_amino_acid_df["Total Occurrences"], fill_value=0
                    )
                    # ... and we drop the columns we don't need anymore
                    sum_amino_acid_df.drop(
                        columns=["Occurrences"], inplace=True
                    )

                    sum_att_head_sum = torch.add(
                        sum_att_head_sum, att_head_sum
                    )
                    sum_att_to_aa = torch.add(
                        sum_att_to_aa, att_to_aa
                    )
                    sum_head_att_align = np.add(
                        sum_head_att_align, head_att_align
                    )
                    sum_layer_att_align = np.add(
                        sum_layer_att_align, layer_att_align
                    )

            # rename the columns to the original shorter names
            sum_amino_acid_df.rename(
                columns={"Total Occurrences": "Occurrences"}, inplace=True
            )
            sum_amino_acid_df["Percentage Frequency (%)"] = (
                sum_amino_acid_df["Occurrences"]/
                sum_amino_acid_df["Occurrences"].sum()*100
            )
            sum_amino_acid_df["Total Occurrences"] = ""
            sum_amino_acid_df.at[0, "Total Occurrences"] = (
                sum_amino_acid_df["Occurrences"].sum()
            )
            log.logger.info(
                f"[bold white]GLOBAL DATA FRAME[/]\n{sum_amino_acid_df}"
            )
            sum_amino_acid_df.to_csv(
                file_dir/"total_residue_df.csv", index=False, sep=';'
            )

            """ sum_amino_acid_df and att_to_aa are built by considering the
            twenty possible amino acids, but some of them may not be present.
            Therefore, we drop the rows relative to the amino acids with zero
            occurrences, and the tensors relative to those amino acids
            """
            zero_indices = [
                idx for idx in range(len(sum_amino_acid_df)) if (
                    sum_amino_acid_df.at[idx, "Occurrences"] == 0
                )
            ]
            nonzero_indices = [
                idx for idx in range(len(sum_amino_acid_df)) if (
                    sum_amino_acid_df.at[idx, "Occurrences"] != 0
                )
            ]

            sum_amino_acid_df.drop(zero_indices, axis=0, inplace=True)
            sum_att_to_aa = torch.index_select(
                sum_att_to_aa, 0, torch.tensor(nonzero_indices)
            )

            glob_att_to_aa, glob_att_sim_df, avg_att_align = \
                compute_on_set.main(
                    sum_att_head_sum,
                    sum_att_to_aa,
                    sum_head_att_align,
                    sum_layer_att_align,
                    sum_amino_acid_df,
                )

            plotting.plot_on_set(
                glob_att_to_aa,
                glob_att_sim_df,
                avg_att_align,
                sum_amino_acid_df,
            )

    if args.subparser == "on_chain":
<<<<<<< HEAD
        with Timer(f"Running time for {args.chain_code}"):
            with torch.no_grad():
                att_sim_df, head_att_align, layer_att_align = \
                    align_with_contact.main(args.chain_code, True)
    if args.subparser == 'net_work':
        analysis = ''
        if args.analyse == 'louvain_community':
            analysis = 'louvain'
        elif args.analyse == 'kmeans':
            analysis = 'km'
        elif args.analyse == 'both':
            analysis = 'both'
        elif args.analyse == 'only_pca':
            analysis = 'pca'

        if args.plot_type == 'chain3D':
            # use analysis
            pass
        elif args.plot_type == 'pca':
            # use analysis
            pass
        elif args.plot_type == 'network':
            # use analisys
            pass
        if args.print_results:
            # add result to be printed both in attention alignment, pca and v_measures
            pass
=======
        seq_dir = plot_dir/args.code
        seq_dir.mkdir(parents=True, exist_ok=True)
        
        with (
            Timer(f"Running time for [yellow]{args.code}[/yellow]"),
            torch.no_grad(),
        ):
            attention, att_head_sum, CA_Atoms, amino_acid_df, att_to_aa = \
                preprocess.main(args.code, model, tokenizer, args.save_every)

            if len(CA_Atoms) <= 1:
                raise Exception(
                    "Chain {args.code} has less than two valid residues..."
                    " Aborting"
                )

            chain_amino_acids = amino_acid_df["Amino Acid"].to_list()

            head_att_align, layer_att_align = align_with_contact.main(
                attention, CA_Atoms, chain_amino_acids, att_to_aa, args.code,
                args.save_every
            )
>>>>>>> 26f7e566


if __name__ == '__main__':
    main()<|MERGE_RESOLUTION|>--- conflicted
+++ resolved
@@ -1,7 +1,7 @@
 """
 Copyright (c) 2024 Simone Chiarella
 
-Author: S. Chiarella
+Author: S. Chiarella, R. Eliasy
 
 __main__.py file for command line application.
 
@@ -44,36 +44,34 @@
     # on_set parser
     on_set = subparsers.add_parser(
         "on_set",
-        help="get attention alignment and other quantities averaged over a set"
-        " of peptide chains",
+        help="get the attention alignment with one of the positional"
+        " arguments for a set of peptide chains",
+    )
+    # positional arguments
+    on_set.add_argument(
+        "contact",
+        action="store_true",
+        help="get the attention alignment with the contact map",
+    )
+    on_set.add_argument(
+        "instability",
+        action="store_true",
+        help="get the attention alignment with the instability index",
+    )
+    on_set.add_argument(
+        "kmeans",
+        action="store_true",
+        help="get the attention alignment with the clusters found by the ",
+        "k-means algorithm",
+    )
+    on_set.add_argument(
+        "louvain",
+        action="store_true",
+        help="get the attention alignment with the communities found by the ",
+        "louvain_partitions algorithm",
     )
     # optional arguments
     on_set.add_argument(
-<<<<<<< HEAD
-        "-s", "--save_single",
-        action='store_true',
-        help="save all plots relative to each single peptide chain",
-    )
-    on_set.add_argument(
-        "-", "--proximity",  # add -
-        action='store_true',
-        help="get attention alignment respecting the contact map",
-    )
-    on_set.add_argument(
-        "--instability",
-        action='store_true',
-        help="get attention alignment respecting the instability index",
-    )
-    on_set.add_argument(
-        "-l", "--louvain",
-        action='store_true',
-        help="get attention alignment considering the communities found by louvain_partitions algorithm",
-    )
-    on_set.add_argument(
-        "-k", "--kmeans",
-        action='store_true',
-        help="get attention alignment considering the clusters found by kmeans algorithm",
-=======
         "-s", "--save_every",
         default="none",  # if the flag is not present
         const="both",  # if the flag is present but no arguments are given
@@ -88,94 +86,74 @@
         default=0,
         help="verbose output: (-v) print info about the chain composition and "
         "the performed steps (-vv) for debugging",
->>>>>>> 26f7e566
     )
 
     # on_chain parser
     on_chain = subparsers.add_parser(
         "on_chain",
-        help="get attention alignment and other quantities for one single "
-        "peptide chain",
+        help="get the attention alignment with one of the positional "
+        "arguments for one peptide chain",
     )
     # positional arguments
     on_chain.add_argument(
-<<<<<<< HEAD
         "chain_code",
         type=str,
         help="code of the input peptide chain",
     )
-    # visualization parser
-    visualize = subparsers.add_parser(
-        'net_work',
-        help='specify if the tool to visualize the analisys on protein networks',
-    )
-    analysis_object = visualize.add_mutually_exclusive_group(
-        required=True,
-    )
-    # require this
-    analysis_object.add_argument(
-        '-set', '--set_of_protein',
-        action='store_true',
-        help='config file to use for protein selection',
-    )
-    # or this one
-    analysis_object.add_argument(
-        '-code', '--single_protein_code',
-        type=str,
-        help='chain name to use for protein selection',
+    # net_viz parser
+    net_viz = subparser.add_parser(
+        "net_viz",
+        help="specify the network to visualize the analisys on the chain",
     )
     # positional
+    net_viz.add_argument(
+        "plot_type",
+        type=str,
+        choices=["chain3D", "pca", "network"],
+        help="type of plot to visualize",
+    )
+    """# optional
     visualize.add_argument(
-        'plot_type',
-        type=str,
-        choices=['chain3D', 'pca', 'network'],
-        help='type of plot to use for visualization',
-    )
-    # optional
-    visualize.add_argument(
-        '-r', '--print_results',
-        action='store_true',
+        "-r", "--print_results",
+        action="store_true",
         help='decide if you want to visualize also the results of the analysis, '
         'both for the attention alignment, PCAs, and V-measure',
     )
+    """
     # positional
-    visualize.add_argument(
+    net_viz.add_argument(
         'analyse',
         type=str,
-        choices=['louvain_community', 'kmeans', 'both', 'only_pca'],
-        help='type of analysis to visualize results on',
+        choices=['louvain', 'kmeans', 'both', 'only_pca'],
+        help='type of analysis to visualize the results on',
     )
     # increase option
-    visualize.add_argument(
+    net_viz.add_argument(
         '-nc', '--node_color',
         type=str,
         default='ph_local',
         choices=['ph_local', 'ph_single', 'charge', 'flexy', 'iso_ph'],
         help='color of the node in the plots',
     )
-    visualize.add_argument(
+    net_viz.add_argument(
         '-ec', '--edge_color',
         type=str,
-        default='instability',
-        choices=['instability', 'contact_in_sequence', 'proximity'],
+        default="instability",
+        choices=["instability", "proximity", "sequence_adjancency"],
         help='color of the edge in the plots',
     )
-    visualize.add_argument(
-        '-es', '--edge_style',
-        type=str,
-        default='contact_in_sequence',
-        choices=['instability', 'contact_in_sequence', 'proximity'],
-    )
-    visualize.add_argument(
+    net_viz.add_argument(
+        "-es", "--edge_style",
+        type=str,
+        default="sequence_adjancency",
+        choices=["instability", "proximity", "sequence_adjancency"],
+    )
+    net_viz.add_argument(
         '-n', '--node_size',
         type=str,
-        default='volume',
-        choices=['volume', 'surface', 'radius_of_gyration', 'charge'],
+        default="volume",
+        choices=["charge", "radius_of_gyration", "surface", "volume"],
         help='size of the node in the plots',
-=======
-        "code",
-        type=str,
-        help="code of the input protein",
     )
     # optional arguments
     on_chain.add_argument(
@@ -184,7 +162,6 @@
         default=0,
         help="verbose output: (-v) print info about the chain composition and "
         "the performed steps (-vv) for debugging",
->>>>>>> 26f7e566
     )
 
     args = parser.parse_args()
@@ -198,7 +175,6 @@
     # ANALYZE : plot pca most important features + homogeneity, completness,vmeasure of cluster respecting web_grouping
     # VIZUALIZE: plot network/3D/pca plot of chain with properties associated
     # RESULTS: attention alignment of cluster
-7
 
 
 def main():
@@ -388,35 +364,6 @@
             )
 
     if args.subparser == "on_chain":
-<<<<<<< HEAD
-        with Timer(f"Running time for {args.chain_code}"):
-            with torch.no_grad():
-                att_sim_df, head_att_align, layer_att_align = \
-                    align_with_contact.main(args.chain_code, True)
-    if args.subparser == 'net_work':
-        analysis = ''
-        if args.analyse == 'louvain_community':
-            analysis = 'louvain'
-        elif args.analyse == 'kmeans':
-            analysis = 'km'
-        elif args.analyse == 'both':
-            analysis = 'both'
-        elif args.analyse == 'only_pca':
-            analysis = 'pca'
-
-        if args.plot_type == 'chain3D':
-            # use analysis
-            pass
-        elif args.plot_type == 'pca':
-            # use analysis
-            pass
-        elif args.plot_type == 'network':
-            # use analisys
-            pass
-        if args.print_results:
-            # add result to be printed both in attention alignment, pca and v_measures
-            pass
-=======
         seq_dir = plot_dir/args.code
         seq_dir.mkdir(parents=True, exist_ok=True)
         
@@ -424,6 +371,31 @@
             Timer(f"Running time for [yellow]{args.code}[/yellow]"),
             torch.no_grad(),
         ):
+          # TODO
+          """if args.subparser == 'net_work':
+              analysis = ''
+              if args.analyse == 'louvain_community':
+                  analysis = 'louvain'
+              elif args.analyse == 'kmeans':
+                  analysis = 'km'
+              elif args.analyse == 'both':
+                  analysis = 'both'
+              elif args.analyse == 'only_pca':
+                  analysis = 'pca'
+
+              if args.plot_type == 'chain3D':
+                  # use analysis
+                  pass
+              elif args.plot_type == 'pca':
+                  # use analysis
+                  pass
+              elif args.plot_type == 'network':
+                  # use analisys
+                  pass
+              if args.print_results:
+                  # add result to be printed both in attention alignment, pca and v_measures
+                  pass
+            """
             attention, att_head_sum, CA_Atoms, amino_acid_df, att_to_aa = \
                 preprocess.main(args.code, model, tokenizer, args.save_every)
 
@@ -439,7 +411,6 @@
                 attention, CA_Atoms, chain_amino_acids, att_to_aa, args.code,
                 args.save_every
             )
->>>>>>> 26f7e566
 
 
 if __name__ == '__main__':
