--- conflicted
+++ resolved
@@ -9,10 +9,7 @@
 import argparse
 from pathlib import Path
 
-<<<<<<< HEAD
-=======
 import numpy as np
->>>>>>> 82932845
 import torch
 
 from ProtACon import config_parser
@@ -67,7 +64,7 @@
     on_set.add_argument(
         "align_with",
         type=str,
-        choices = ["contact", "instability", "kmeans", "louvain"],
+        choices=["contact", "instability", "kmeans", "louvain"],
         help="get the attention alignment with the contact map, the "
         "instability index, the clusters found with the k-means algorithm, or "
         "the communities found with the Louvain mehtod",
@@ -105,7 +102,7 @@
     on_chain.add_argument(
         "align_with",
         type=str,
-        choices = ["contact", "instability", "kmeans", "louvain"],
+        choices=["contact", "instability", "kmeans", "louvain"],
         help="get the attention alignment with the contact map, the "
         "instability index, the clusters found with the k-means algorithm, or "
         "the communities found with the Louvain mehtod",
@@ -182,11 +179,6 @@
 def main():
     """Run the script chosen by the user."""
     args = parse_args()
-<<<<<<< HEAD
-=======
-
-    log = Logger(name="mylog", verbosity=args.verbose)
->>>>>>> 82932845
 
     log = Logger(name="mylog", verbosity=args.verbose)
 
@@ -212,7 +204,7 @@
         protein_codes = proteins["PROTEIN_CODES"].split(" ")
 
         if protein_codes[0] == '':
-        # i.e., if PROTEIN_CODES is not provided in the configuration file
+            # i.e., if PROTEIN_CODES is not provided in the configuration file
             min_length = proteins["MIN_LENGTH"]
             max_length = proteins["MAX_LENGTH"]
             sample_size = proteins["SAMPLE_SIZE"]
@@ -242,25 +234,6 @@
                         f"Actual number of residues: {len(CA_Atoms)}"
                     )
 
-<<<<<<< HEAD
-                    min_residues = proteins["MIN_RESIDUES"]
-                    skips = 0
-                    if len(CA_Atoms) < min_residues:
-                        log.logger.warning(
-                            f"Chain {code} has less than {min_residues} valid "
-                            "residues... Skipping"
-                        )
-                        skips += 1
-                        # delete the code from protein_codes.txt
-                        with open(protein_codes_file, "r") as file:
-                            filedata = file.read()
-                        filedata = filedata.replace(code+" ", "")
-                        with open(protein_codes_file, "w") as file:
-                            file.write(filedata)
-                        continue
-
-=======
->>>>>>> 82932845
                     chain_amino_acids = amino_acid_df["Amino Acid"].to_list()
                     skips = 0
 
@@ -303,9 +276,9 @@
                             tot_amino_acid_df, tot_att_head_sum, \
                                 tot_att_to_aa, tot_head_att_align, \
                                 tot_layer_att_align, tot_max_head_att_align = \
-                                    manage_tot_ds.create(
-                                        n_layers, n_heads
-                                    )
+                                manage_tot_ds.create(
+                                    n_layers, n_heads
+                                )
 
                         # sum all the quantities
                         tot_amino_acid_df, tot_att_head_sum, tot_att_to_aa, \
@@ -337,72 +310,6 @@
                             attention, contact_inst_map
                         )
 
-<<<<<<< HEAD
-                    chain_ds = (
-                        amino_acid_df,
-                        att_head_sum,
-                        att_to_aa,
-                        head_att_align,
-                        layer_att_align,
-                    )
-
-                    # instantiate the data structures to store the sum of the
-                    # quantities to average over the set of proteins later
-                    if code_idx == 0:
-                        n_heads, n_layers = get_model_structure(attention)
-                        tot_amino_acid_df, tot_att_head_sum, tot_att_to_aa, \
-                            tot_head_att_align, tot_layer_att_align = \
-                                manage_tot_ds.create(n_layers, n_heads)
-
-                    # sum all the quantities
-                    tot_amino_acid_df, tot_att_head_sum, tot_att_to_aa, \
-                        tot_head_att_align, tot_layer_att_align = \
-                            manage_tot_ds.update(
-                                tot_amino_acid_df,
-                                tot_att_head_sum,
-                                tot_att_to_aa,
-                                tot_head_att_align,
-                                tot_layer_att_align,
-                                chain_ds,
-                            )
-
-            tot_amino_acid_df = manage_tot_ds.append_frequency_and_total(
-                tot_amino_acid_df
-            )
-
-            log.logger.info(
-                f"[bold white]GLOBAL DATA FRAME[/]\n{tot_amino_acid_df}"
-            )
-            tot_amino_acid_df.to_csv(
-                file_dir/"total_residue_df.csv", index=False, sep=';'
-            )
-            """ tot_amino_acid_df and tot_att_to_aa are built by considering
-            twenty possible amino acids, but some of them may not be present.
-            Therefore, we drop the rows relative to the amino acids with zero
-            occurrences, and the tensors relative to those amino acids.
-            """
-            tot_amino_acid_df, tot_att_to_aa = manage_tot_ds.keep_nonzero(
-                tot_amino_acid_df, tot_att_to_aa
-            )
-
-            sample_size = len(protein_codes) - skips
-            glob_att_to_aa, glob_att_sim_df, avg_att_align = \
-                compute_on_set.main(
-                    tot_amino_acid_df,
-                    tot_att_head_sum,
-                    tot_att_to_aa,
-                    tot_head_att_align,
-                    tot_layer_att_align,
-                    sample_size,
-                )
-
-            plotting.plot_on_set(
-                tot_amino_acid_df,
-                glob_att_to_aa,
-                glob_att_sim_df,
-                avg_att_align,
-            )
-=======
                         chain_ds = (
                             inst_att_align,
                             contact_inst_att_align,
@@ -457,7 +364,7 @@
                     )
 
                 np.save(
-                    file_dir/"tot_max_head_att_align.npy", 
+                    file_dir/"tot_max_head_att_align.npy",
                     tot_max_head_att_align,
                 )
 
@@ -490,12 +397,11 @@
                     file_dir/"avg_att_align_inst-contact.npy",
                     avg_contact_inst_att_align,
                 )
->>>>>>> 82932845
 
     if args.subparser == "on_chain":
         seq_dir = plot_dir/args.code
         seq_dir.mkdir(parents=True, exist_ok=True)
-        
+
         with (
             Timer(f"Running time for [yellow]{args.code}[/yellow]"),
             torch.no_grad(),
